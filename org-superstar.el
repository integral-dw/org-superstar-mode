;;; org-superstar.el --- Prettify headings and plain lists in Org mode -*- lexical-binding: t; -*-

;; Copyright (C) 2020  D. Williams, sabof

;; Author: D. Williams <d.williams@posteo.net>
;; Maintainer: D. Williams <d.williams@posteo.net>
;; Keywords: faces, outlines
;; Version: 1.5.0
;; Homepage: https://github.com/integral-dw/org-superstar-mode
;; Package-Requires: ((org "9.1.9") (emacs "26.1"))

;; This file is NOT part of GNU Emacs.

;; This program is free software; you can redistribute it and/or modify
;; it under the terms of the GNU General Public License as published by
;; the Free Software Foundation, either version 3 of the License, or
;; (at your option) any later version.

;; This program is distributed in the hope that it will be useful,
;; but WITHOUT ANY WARRANTY; without even the implied warranty of
;; MERCHANTABILITY or FITNESS FOR A PARTICULAR PURPOSE.  See the
;; GNU General Public License for more details.

;; You should have received a copy of the GNU General Public License
;; along with this program.  If not, see <https://www.gnu.org/licenses/>.

;;; Commentary:

;;  Prettify headings and plain lists in org-mode.  This package is a
;;  direct descendant of ‘org-bullets’, with most of the code base
;;  completely rewritten (See https://github.com/sabof/org-bullets).
;;  Currently, this package supports:

;; * Prettifying org heading lines by:
;;   + replacing trailing bullets by UTF-8 bullets
;;   + hiding leading stars, customizing their look or removing them
;;     from vision
;;   + applying a custom face to the header bullet
;;   + applying a custom face to the leading bullets
;;   + making inline tasks (see org-inlinetask.el) more fancy by:
;;     - using double-bullets for inline tasks
;;     - applying a custom face to the marker star of inline tasks
;;     - using a special bullet for the marker star
;;     - introducing an independent face for marker stars
;;   + (optional) using special bullets for TODO keywords
;; * Prettifying org plain list bullets by:
;;   + replacing each bullet type (*, + and -) with UTF-8 bullets
;;   + applying a custom face to item bullets
;; * Gracefully degrading features when viewed from terminal

;; This package is heavily influenced by (and uses snippets from) the
;; popular package "org-bullets", created by sabof.  It was made with
;; the goal of inheriting features the author liked about org-bullets
;; while being able to introduce compatibility-breaking changes to it.
;; It is largely rewritten, to the point of almost no function being
;; identical to its org-bullets counterpart.

;; Here are some Unicode blocks which are generally nifty resources
;; for this package:
;;
;; General Punctuation (U+2000-U+206F): Bullets, leaders, asterisms.
;; Dingbats (U+2700-U+27BF)
;; Miscellaneous Symbols and Arrows (U+2B00-U+2BFF):
;;     Further stars and arrowheads.
;; Miscellaneous Symbols (U+2600–U+26FF): Smileys and card suits.
;; Supplemental Arrows-C (U+1F800-U+1F8FF)
;; Geometric Shapes (U+25A0-U+25FF): Circles, shapes within shapes.
;; Geometric Shapes Extended (U+1F780-U+1F7FF):
;;     More of the above, and stars.
;;

;;; Code:

(require 'org)
(require 'org-element)
(require 'wid-edit)

(declare-function org-indent-mode "org-indent" (arg))
(defvar org-indent-mode)
(defvar org-inlinetask-show-first-star)
(defvar org-indent-inlinetask-first-star)

(defgroup org-superstar nil
  "Use UTF8 bullets for headlines and plain lists."
  :group 'org-appearance)

;;; Bullet Variables

(defcustom org-superstar-headline-bullets-list
  '(;; Original ones nicked from org-bullets
    ?◉
    ?○
    ?✸
    ?✿) ;; My default: ?◉ ?🞛 ?○ ?▷
  "List of bullets used in Org headings.
It can contain any number of bullets, the Nth entry usually
corresponding to the bullet used for level N.  The way this list
is cycled through can use fine-tuned by customizing
‘org-superstar-cycle-headline-bullets’.

Every entry in this list can either be a string, a character, or
a cons cell.  Characters and strings are used as simple, verbatim
replacements of the asterisk for every display (be it graphical
or terminal).  In the case of strings, everything past the first
character is ignored.  If the list element is a cons cell, it
should be a proper list of the form
\(COMPOSE-STRING CHARACTER [REST...])

where COMPOSE-STRING should be a string according to the rules of
the third argument of ‘compose-region’.  It will be used to
compose the specific headline bullet.  CHARACTER is the fallback
character used in terminal displays, where composing characters
cannot be relied upon.

You should call ‘org-superstar-restart’ after changing this
variable for your changes to take effect."
  :group 'org-superstar
  :type '(repeat (choice
                  (character :value ?◉
                             :format "Bullet character: %v\n"
                             :tag "Simple bullet character")
                  (string :value "◉"
                          :tag "Bullet character (legacy method)")
                  (list :tag "Advanced string and fallback"
                        (string :value "◉"
                                :format "String of characters to compose: %v")
                        (character :value ?◉
                                   :format "Fallback character for terminal: %v\n")))))

(defcustom org-superstar-item-bullet-alist
  '((?* . ?•)
    (?+ . ?➤)
    (?- . ?–))
  "Alist of UTF-8 bullets to be used for plain org lists.
Each key should be a plain list bullet character (*,+,-), and
each value should be the UTF8 character to be displayed.

You should call ‘org-superstar-restart’ after changing this
variable for your changes to take effect."
  :group 'org-superstar
  :type '(alist :options ((?* (character))
                          (?+ (character))
                          (?- (character)))))

(defcustom org-superstar-todo-bullet-alist
  '(("TODO" . ?☐)
    ("DONE" . ?☑))
  "Alist of UTF-8 bullets for TODO items.

In the simplest case each key should be a TODO keyword, and each
value should the UTF8 character to be displayed.  Keywords that
are not included in the alist are handled like normal headings.

Alternatively, each alist element may be a proper list of the form
\(KEYWORD COMPOSE-STRING CHARACTER [REST...])

where KEYWORD should be a TODO keyword (a string), and
COMPOSE-STRING should be a string according to the rules of the
third argument of ‘compose-region’.  It will be used to compose
the specific TODO item bullet.  CHARACTER is the fallback
character used in terminal displays, where composing characters
cannot be relied upon.  See also
‘org-superstar-leading-fallback’.

KEYWORD may also be the symbol ‘default’ instead of a string.  In
this case, this bullet is used for all TODO unspecified keywords.

You should call ‘org-superstar-restart’ after changing this
variable for your changes to take effect."
  :group 'org-superstar
  :type '(alist :key-type
                (choice :format "%[Toggle%] %v\n"
                        (string :tag "Bullet for (custom) TODO keyword"
                                :format "TODO keyword: %v")
                        (const :tag "Default TODO keyword"
                               :format "Default TODO keyword: %v"
                               default))
                :value-type
                (choice
                 (character :value ?◉
                            :format "Bullet character: %v\n"
                            :tag "Simple bullet character")
                 (list :tag "Advanced string and fallback"
                       (string :value "◉"
                               :format "String of characters to compose: %v")
                       (character :value ?◉
                                  :format "Fallback character for terminal: %v\n")))))

(defun org-superstar--set-fbullet (symbol value)
  "Set SYMBOL ‘org-superstar-first-inlinetask-bullet’ to VALUE.
If set to a character, also set ‘org-superstar-first-inlinetask-fallback’."
  (set-default symbol value)
  (when (characterp value)
    (set-default 'org-superstar-first-inlinetask-fallback value)))

(defcustom org-superstar-first-inlinetask-bullet ?▶
  "A special bullet used for the first star of an inline task.
Normally, this variable is a character replacing the default
star.  If it’s a string, compose the replacement according to the
rules of ‘compose-region’ for the COMPONENTS argument.

This bullet is displayed using the dedicated face
‘org-superstar-first’.

This variable is only used for graphical displays.
‘org-superstar-first-inlinetask-fallback’ is used for terminal
displays instead.

You should call ‘org-superstar-restart’ after changing this
variable for your changes to take effect."
  :group 'org-superstar
  :type '(choice
          (character :tag "Single character to display"
                     :format "\n%t: %v\n"
                     :value ?▶)
          (string :tag "String of characters to compose replacement from"
                  :format "\n%t:\n%v"
                  :value "*"))
  :set #'org-superstar--set-fbullet)

(defcustom org-superstar-first-inlinetask-fallback
  (cond ((characterp org-superstar-first-inlinetask-bullet)
         org-superstar-first-inlinetask-bullet)
        (t ?*))
  "A special bullet used for the first star of an inline task.
This variable is a character replacing the default star in
terminal displays instead of ‘org-superstar-first-inlinetask-bullet’.

If the leading bullet is set to a character before the package is
loaded, this variable’s default value is set to that character as
well.  Setting the leading bullet to a character using the custom
interface also automatically sets this variable.

You should call ‘org-superstar-restart’ after changing this
variable for your changes to take effect."
  :group 'org-superstar
  :type '(character :tag "Single character to display"
                    :format "\n%t: %v\n"
                    :value ?*))

;;;###autoload
(put 'org-superstar-leading-bullet
     'safe-local-variable
     #'char-or-string-p)

(defun org-superstar--set-lbullet (symbol value)
  "Set SYMBOL ‘org-superstar-leading-bullet’ to VALUE.
If set to a character, also set ‘org-superstar-leading-fallback’."
  (set-default symbol value)
  (when (characterp value)
    (set-default 'org-superstar-leading-fallback value)))

(defcustom org-superstar-leading-bullet " ․"
  "A special bullet used for leading stars.
Normally, this variable is a character replacing the default
stars.  If it’s a string, list, or vector, compose the
replacement according to the rules of ‘compose-region’ for the
COMPONENTS argument.

If ‘org-hide-leading-stars’ is nil, leading stars in a headline
are represented as a sequence of this bullet using the face
‘org-superstar-leading’.  Otherwise, this variable has no effect
and ‘org-mode’ covers leading stars using ‘org-hide’.  See also
‘org-indent-mode-turns-on-hiding-stars’.

This variable is only used for graphical displays.
‘org-superstar-leading-fallback’ is used for terminal displays
instead.

You should call ‘org-superstar-restart’ after changing this
variable for your changes to take effect."
  :group 'org-superstar
  :type '(choice
          (character :tag "Single character to display"
                     :format "\n%t: %v\n"
                     :value ?‥)
          (string :tag "String of characters to compose replacement from"
                  :format "\n%t:\n%v"
                  :value " ․")
          (vector :tag "Vector of chars and composition rules"
                  (repeat
                   :inline t
                   :tag "Composition sequence"
                   (list :inline t :tag "Composition pair"
                         (character :tag "alt char" :value ?\s)
                         (sexp :tag "rule"))))
          (repeat
           :tag "Sequence of chars and composition rules"
           (list :inline t :tag "Composition pair"
                 (character :tag "alt char" :value ?\s)
                 (sexp :tag "rule"))))
  :risky t
  :set #'org-superstar--set-lbullet)

(defcustom org-superstar-leading-fallback
  (cond ((characterp org-superstar-leading-bullet)
         org-superstar-leading-bullet)
        (t ?‥))
  "A special bullet used for leading stars.
This variable is a character replacing the default stars in
terminal displays instead of ‘org-superstar-leading-bullet’.

If the leading bullet is set to a character before the package is
loaded, this variable’s default value is set to that character as
well.  Setting the leading bullet to a character using the custom
interface also automatically sets this variable.

You should call ‘org-superstar-restart’ after changing this
variable for your changes to take effect."
  :group 'org-superstar
  :type '(character :tag "Single character to display"
                    :format "\n%t: %v\n"
                    :value ?‥))


;;; Other Custom Variables

(defcustom org-superstar-cycle-headline-bullets t
  "Non-nil means cycle through available headline bullets.

The following values are meaningful:

An integer value of N cycles through the first N entries of the
list instead of the whole list.

If otherwise non-nil, cycle through the entirety of the list.
This is the default behavior inherited from org-bullets.

If nil, repeat the final list entry for all successive levels.

You should call ‘org-superstar-restart’ after changing this
variable for your changes to take effect."
  :group 'org-superstar
  :type '(choice
          (const :tag "Cycle through the whole list." t)
          (const :tag "Repeat the last element indefinitely." nil)
          (integer :tag "Repeat the first <integer> elements only."
                   :format "Repeat the first %v entries exclusively.\n"
                   :size 8
                   :value 1
                   :validate org-superstar--validate-hcycle)))

(defun org-superstar--validate-hcycle (text-field)
  "Raise an error if TEXT-FIELD’s value is an invalid hbullet number.
This function is used for ‘org-superstar-cycle-headline-bullets’.
If the integer exceeds the length of
‘org-superstar-headline-bullets-list’, set it to the length and
raise an error."
  (let ((ncycle (widget-value text-field))
        (maxcycle (org-superstar--hbullets-length)))
    (unless (<= 1 ncycle maxcycle)
      (widget-put
       text-field
       :error (format "Value must be between 1 and %i"
                      maxcycle))
      (widget-value-set text-field maxcycle)
      text-field)))

(defcustom org-superstar-prettify-item-bullets t
  "Non-nil means display plain lists bullets as UTF8 bullets.

Each type of plain list bullet is associated with a
corresponding UTF8 character in ‘org-superstar-item-bullet-alist’.

You should call ‘org-superstar-restart’ after changing this
variable for your changes to take effect."
  :group 'org-superstar
  :type '(choice (const :tag "Enable item bullet fontification" t)
                 (const :tag "Disable item bullet fontification" nil)))

(defcustom org-superstar-special-todo-items nil
  "Non-nil means use special bullets for TODO items.

Instead of displaying bullets corresponding to TODO items
according to ‘org-superstar-headline-bullets-list’ (dependent on
the headline’s level), display a bullet according to
‘org-superstar-todo-bullet-alist’ (dependent on the TODO
keyword).

If set to the symbol ‘hide’, hide the leading bullet entirely
instead."
  :group 'org-superstar
  :type '(choice
          (const :tag "Enable special TODO item bullets" t)
          (const :tag "Disable special TODO item bullets" nil)
          (const :tag "Hide TODO item bullets altogether" hide)))

(defvar-local org-superstar-lightweight-lists nil
  "Non-nil means circumvent expensive calls to ‘org-superstar-plain-list-p’.

There is usually no need to use this variable directly; instead,
use the command ‘org-superstar-toggle-lightweight-lists’.")

(defcustom org-superstar-remove-leading-stars nil
  "Non-nil means font-lock should hide leading star characters.

A more radical version of ‘org-hide-leading-stars’, where the
indentation caused by leading stars is completely removed.  It
works similar to ‘org-hide-emphasis-markers’.

If Non-nil, this variable takes precedence over
‘org-hide-leading-stars’.

This variable only eliminates indentation caused directly by
leading stars, meaning additional indentation should be
preserved.  For an example of this, see the minor-mode command
‘org-indent-mode’.

You should call ‘org-superstar-restart’ after changing this
variable for your changes to take effect."
  :group 'org-superstar
  :type 'boolean)


;;; Faces

(defface org-superstar-leading
  '((default . (:inherit default :foreground "gray")))
  "Face used to display prettified leading stars in a headline."
  :group 'org-superstar)
;; REVIEW: I read that it's generally discouraged to :inherit while
;; overriding certain properties.  Does that also apply to inheriting
;; default?

(defface org-superstar-header-bullet
  '((default . nil))
  "Face containing distinguishing features headline bullets.
This face is applied to header bullets \"on top of\" existing
fontification provided by org, allowing you to inherit the
default look of a heading line while still being able to make
modifications.  Every specified face property will replace those
currently in place.  Consequently, leaving all face properties
unspecified inherits the org-level-X faces for header bullets."
  :group 'org-superstar)

(defface org-superstar-item
  '((default . (:inherit default)))
  "Face used to display prettified item bullets."
  :group 'org-superstar)

(defface org-superstar-first
  '((default . (:inherit org-warning)))
  "Face used to display the first bullet of an inline task.
This face is only used when ‘org-inlinetask-show-first-star’ is
non-nil."
  :group 'org-superstar)


;;; Functions intended for users

(defun org-superstar-configure-like-org-bullets ()
  "Configure Superstar mode to approximate ‘org-bullets-mode’.
This function automatically sets various custom variables, and
therefore should only be called *once* per session, before any
other manual customization of this package.

Warning: This function sets a variable outside of this package:
‘org-hide-leading-stars’.

This function is only meant as a small convenience for people who
just want minor departures from ‘org-bullets-mode’.  For a more
fine-grained customization, it’s better to just set the variables
you want.

This changes the following variables:
‘org-superstar-cycle-headline-bullets’: Enabled.
‘org-hide-leading-stars’: Enabled.
‘org-superstar-special-todo-items’: Disabled.

You should call ‘org-superstar-restart’ after changing this
variable for your changes to take effect."
  (setq org-superstar-cycle-headline-bullets t)
  (setq org-hide-leading-stars t)
  (setq org-superstar-special-todo-items nil)
  nil)

;;;###autoload
(defun org-superstar-toggle-lightweight-lists ()
  "Toggle syntax checking for plain list items.

Disabling syntax checking will cause Org Superstar to display
lines looking like plain lists (for example in code) like plain
lists.  However, this may cause significant speedup for org files
containing several hundred list items."
  (interactive)
  (setq org-superstar-lightweight-lists
        (not org-superstar-lightweight-lists)))


;;; Accessor Functions

(defun org-superstar--get-todo (pom)
  "Return the TODO keyword at point or marker POM.
If no TODO property is found, return nil."
  (save-match-data
    (let ((todo-property
           (cdar (org-entry-properties pom "TODO"))))
      (when (stringp todo-property)
        todo-property))))

(defun org-superstar--todo-assoc (todo-kw)
  "Obtain alist entry for the string keyword TODO-KW.

If TODO-KW has no explicit entry in the alist
‘org-superstar-todo-bullet-alist’, but there is an entry for the
symbol ‘default’, return it instead.  Otherwise, return nil."
  (or
   (assoc todo-kw
          org-superstar-todo-bullet-alist
          ;; I would use assoc-string, but then I'd have to deal with
          ;; what to do should the user create a TODO keyword
          ;; "default" for some forsaken reason.
          (lambda (x y) (and (stringp x)
                             (string= x y))))
   (assq 'default
         org-superstar-todo-bullet-alist)))

(defun org-superstar--todo-bullet ()
  "Return the desired TODO item bullet, if defined.
<<<<<<< HEAD
If no entry can be found in ‘org-superstar-todo-bullet-alist’ for
the current keyword, return nil."
  (when-let* ((todo-kw
               (org-superstar--get-todo (match-beginning 0)))
              (todo-bullet
               (cdr (org-superstar--todo-assoc todo-kw))))
=======

If we have are in a TODO entry and
‘org-superstar-special-todo-items’ is hide return hide. Else, if no
entry can be found in ‘org-superstar-todo-bullet-alist’ for the
current keyword, return nil."
  (let* ((todo-kw
          (org-superstar--get-todo (match-beginning 0)))
         (todo-bullet
          (assoc-string todo-kw
                        org-superstar-todo-bullet-alist))
         (todo-bullet (cdr todo-bullet))
         (todo-fallback nil))
>>>>>>> 3efb5f76
    (cond
     ((and todo-kw (eq org-superstar-special-todo-items 'hide))
      'hide)
     ((characterp todo-bullet)
      todo-bullet)
     ((listp todo-bullet)
      (let ((todo-fallback (cadr todo-bullet))
            (todo-bullet (car todo-bullet)))
        (if (org-superstar-graphic-p)
            todo-bullet
          todo-fallback))))))

(defun org-superstar--hbullets-length ()
  "Return the length of ‘org-superstar-headline-bullets-list’."
  (length org-superstar-headline-bullets-list))

(defun org-superstar--hbullet (level)
  "Return the desired headline bullet replacement for LEVEL N.

If the headline is also a TODO item, you can override the usually
displayed bullet depending on the TODO keyword by setting
‘org-superstar-special-todo-items’ to t and adding relevant TODO
keyword entries to ‘org-superstar-todo-bullet-alist’.

For more information on how to customize headline bullets, see
‘org-superstar-headline-bullets-list’.

See also ‘org-superstar-cycle-headline-bullets’."
  ;; string-to-char no longer makes sense here.
  ;; If you want to support strings properly, return the string.
  ;; However, allowing for fallback means the list may contain
  ;; strings, chars or conses.  The cons must be resolved.
  ;; Hence, a new funtion is needed to keep the complexity to a minimum.
  (let ((max-bullets org-superstar-cycle-headline-bullets)
        (n (if org-odd-levels-only (/ (1- level) 2) (1- level)))
        (todo-bullet (when org-superstar-special-todo-items
                       (org-superstar--todo-bullet))))
    (cond (todo-bullet
           (unless (eq todo-bullet 'hide)
             todo-bullet))
          ((integerp max-bullets)
           (org-superstar--nth-headline-bullet (% n max-bullets)))
          (max-bullets
           (org-superstar--nth-headline-bullet
            (% n (org-superstar--hbullets-length))))
          (t
           (org-superstar--nth-headline-bullet
            (min n (1- (org-superstar--hbullets-length))))))))

(defun org-superstar--nth-headline-bullet (n)
  "Return the Nth specified headline bullet or its corresponding fallback.
N counts from zero.  Headline bullets are specified in
‘org-superstar-headline-bullets-list’."
  (let ((bullet-entry
         (elt org-superstar-headline-bullets-list n)))
    (cond
     ((characterp bullet-entry)
      bullet-entry)
     ;; Strip bullets provided as strings down to their first char.
     ;; The main reason hbullets can be defined using strings is
     ;; because org-bullets did it.
     ((stringp bullet-entry)
      (string-to-char bullet-entry))
     ;; If the element is a cons, assume the user knows what they are
     ;; doing.
     ((org-superstar-graphic-p)
      (elt bullet-entry 0))
     (t
      (elt bullet-entry 1)))))

(defun org-superstar--ibullet (bullet-string)
  "Return BULLET-STRINGs desired UTF-8 replacement.

Each of the three regular plain list bullets +, - and * will be
replaced by their corresponding entry in ‘org-superstar-item-bullet-alist’."
  (or (cdr (assq (string-to-char bullet-string)
                 org-superstar-item-bullet-alist))
      (string-to-char bullet-string)))

(defun org-superstar--lbullet ()
  "Return the correct leading bullet for the current display."
  (if (org-superstar-graphic-p)
      org-superstar-leading-bullet
    org-superstar-leading-fallback))

(defun org-superstar--fbullet ()
  "Return the correct first inline task star for the current display."
  (if (org-superstar-graphic-p)
      org-superstar-first-inlinetask-bullet
    org-superstar-first-inlinetask-fallback))

(defun org-superstar--heading-level ()
  "Return the heading level of the currently matched headline."
  (- (match-end 0) (match-beginning 0) 1))


;;; Predicates
;; ‘org-list-in-valid-context-p’ is currently not working.

;; Explicitly returning t is redundant, but does not leak information
;; about how the predicate is implemented.
(defun org-superstar-plain-list-p ()
  "Return t if the current match is a proper plain list.

This function may be expensive for files with very large plain
lists; consider using ‘org-superstar-toggle-lightweight-lists’ in
such cases to avoid slowdown."
  (or org-superstar-lightweight-lists
      (and (save-match-data
	     (org-element-lineage (org-element-at-point)
				  '(plain-list) t))
	   t)))

(defun org-superstar-headline-or-inlinetask-p ()
  "Return t if the current match is a proper headline or inlinetask."
  (save-match-data
    (and (org-at-heading-p) t)))

(defun org-superstar-headline-p ()
  "Return t if the current match is a proper headline."
  (save-match-data
    (org-with-limited-levels
     (and (org-at-heading-p) t))))

(defun org-superstar-inlinetask-p ()
  "Return t if the current match is a proper inlinetask."
  (and (featurep 'org-inlinetask)
       (org-superstar-headline-or-inlinetask-p)
       (not (org-superstar-headline-p))))

(defun org-superstar-graphic-p ()
  "Return t if the current display supports proper composing."
  (display-graphic-p))


;;; Fontification

(defun org-superstar--prettify-ibullets ()
  "Prettify plain list bullets.

This function uses ‘org-superstar-plain-list-p’ to avoid
prettifying bullets in (for example) source blocks."
  (when (org-superstar-plain-list-p)
    (let* ((current-bullet (match-string 1)))
      (compose-region (match-beginning 1)
                      (match-end 1)
                      (org-superstar--ibullet current-bullet)))
    'org-superstar-item))

(defun org-superstar--unprettify-ibullets ()
  "Revert visual tweaks made to item bullets in current buffer."
  (save-excursion
    (goto-char (point-min))
    (while (re-search-forward "^[ \t]+\\([-+*]\\) " nil t)
      (decompose-region (match-beginning 1) (match-end 1)))))

(defun org-superstar--prettify-main-hbullet ()
  "Prettify the trailing star in a headline.

This function uses ‘org-superstar-headline-or-inlinetask-p’ to avoid
prettifying bullets in (for example) source blocks."
  (when (org-superstar-headline-or-inlinetask-p)
    (let ((bullet (org-superstar--hbullet (org-superstar--heading-level))))
      (if bullet
          (compose-region (match-beginning 1) (match-end 1)
                          bullet)
        (org-superstar--make-invisible 1)))
    'org-superstar-header-bullet))

(defun org-superstar--prettify-other-hbullet ()
  "Prettify the second last star in a headline.
This is only done if the particular title’s level is part of an
inline task, see ‘org-inlinetask-min-level’.

This function uses ‘org-superstar-inlinetask-p’ to avoid
prettifying bullets in (for example) source blocks."
  (when (org-superstar-inlinetask-p)
    (let ((level (org-superstar--heading-level)))
      (compose-region (match-beginning 2) (match-end 2)
                      (org-superstar--hbullet level))
      'org-superstar-header-bullet)))

(defun org-superstar--prettify-other-lbullet ()
  "Prettify the first leading bullet after the headline bullet.
This function serves as an extension of
‘org-superstar--prettify-leading-hbullets’, only providing the
correct face for the bullet, without doing any composing.

This function uses ‘org-superstar-headline-p’ to avoid
prettifying bullets in (for example) source blocks."
  (cond ((org-superstar-headline-p)
         'org-superstar-leading)
        ((org-superstar-inlinetask-p)
         'org-inlinetask)))

(defun org-superstar--prettify-leading-hbullets ()
  "Prettify the leading bullets of a header line.
Unless ‘org-hide-leading-stars’ is non-nil, each leading star is
rendered as ‘org-superstar-leading-bullet’ and inherits face
properties from ‘org-superstar-leading’.

If viewed from a terminal, ‘org-superstar-leading-fallback’ is
used instead of the regular leading bullet to avoid errors.

This function uses ‘org-superstar-headline-or-inlinetask-p’ to avoid
prettifying bullets in (for example) source blocks."
  (when (org-superstar-headline-or-inlinetask-p)
    (let ((star-beg (match-beginning 3))
          (lead-end (if (org-superstar-headline-p)
                        (match-end 2) (match-end 3))))
      (while (< star-beg lead-end)
        (compose-region star-beg (setq star-beg (1+ star-beg))
                        (org-superstar--lbullet)))
      'org-superstar-leading)))

(defun org-superstar--prettify-first-bullet ()
  "Prettify the first bullet of an inline task.
If ‘org-inlinetask-show-first-star’ is non-nil, the first star of
an inlinetask is rendered as ‘org-superstar-first-inlinetask-bullet’
and inherits face properties from ‘org-superstar-first’.

If viewed from a terminal, ‘org-superstar-first-inlinetask-fallback’
is used instead of the regular bullet to avoid errors.

This function uses ‘org-superstar-inlinetask-p’ to avoid
prettifying bullets in (for example) source blocks."
  (cond
   ((and (featurep 'org-indent) org-indent-mode)
    'org-hide)
   ((org-superstar-inlinetask-p)
    (let ((star-beg (match-beginning 4)))
      (compose-region star-beg (1+ star-beg)
                      (org-superstar--fbullet))
      'org-superstar-first))
   (org-hide-leading-stars 'org-hide)
   (t 'org-superstar-leading)))

(defun org-superstar--prettify-indent ()
  "Set up ‘org-indent-inlinetask-first-star’ buffer-locally.
Restart Org Indent Mode to enforce the change to take effect, if
enabled.  This way, ‘org-indent-mode’ uses the correct bullet
instead of a star.  If Org Indent is not loaded, this function
does nothing.

See also ‘org-superstar-first-inlinetask-bullet’."
  (when (featurep 'org-indent)
    (let ((bullet-components (org-superstar--fbullet))
          (bullet "*"))
      (cond
       ((characterp bullet-components)
        (setq bullet (string bullet-components)))
       ;; bullet-components must be a string => compsoe!
       (t
        (setq bullet
              (compose-string bullet nil nil
                              bullet-components))))
      (setq-local org-indent-inlinetask-first-star
                  (org-add-props bullet '(face org-superstar-first))))
    (when (and org-indent-mode
               (featurep 'org-inlinetask))
      (org-indent-mode 0)
      (org-indent-mode 1))))

(defun org-superstar--unprettify-indent ()
  "Revert ‘org-indent-inlinetask-first-star’ to default value.
If Org Indent Mode is enabled, also restart it if necessary."
  (when (featurep 'org-indent)
    (kill-local-variable 'org-indent-inlinetask-first-star)
    (when (and org-indent-mode
               (featurep 'org-inlinetask))
      (org-indent-mode 0)
      (org-indent-mode 1))))

(defun org-superstar--make-invisible (subexp)
  "Make part of the text matched by the last search invisible.
SUBEXP, a number, specifies which parenthesized expression in the
last regexp.  If there is no SUBEXPth pair, do nothing."
  ;; REVIEW: Do you think when-let would be nicer here?
  (let ((start (match-beginning subexp))
        (end (match-end subexp)))
    (when start
      (add-text-properties
       start end '(invisible org-superstar-hide)))))

(defun org-superstar--unprettify-hbullets ()
  "Revert visual tweaks made to header bullets in current buffer."
  (save-excursion
    (goto-char (point-min))
    (while (re-search-forward "^\\*+ " nil t)
      (decompose-region (match-beginning 0) (match-end 0)))))


;;; Font Lock

(defvar-local org-superstar--font-lock-keywords nil)

(defun org-superstar--update-font-lock-keywords ()
  "Set ‘org-superstar--font-lock-keywords’ to reflect current settings.
You should not call this function to avoid confusing this mode’s
cleanup routines."
  ;; The below regex is nicked from ‘org-list-full-item-re’, but
  ;; reduced to only match simple lists.  Changes were made to enforce
  ;; a leading space before asterisks to avoid confusion with title
  ;; bullets.
  (setq org-superstar--font-lock-keywords
        `(,@(when org-superstar-prettify-item-bullets
              '(("^[ \t]*?\\(?:\\(?1:[-+]\\)\\|[ \t]\\(?1:\\*\\)\\) "
                 (1 (org-superstar--prettify-ibullets)))))
          ("^\\(?3:\\**?\\)\\(?2:\\*?\\)\\(?1:\\*\\) "
           (1 (org-superstar--prettify-main-hbullet) prepend)
           ,@(unless (or org-hide-leading-stars
                         org-superstar-remove-leading-stars)
               '((3 (org-superstar--prettify-leading-hbullets)
                    t)
                 (2 (org-superstar--prettify-other-lbullet)
                    t)))
           ,@(when org-superstar-remove-leading-stars
               '((3 (org-superstar--make-invisible 3))
                 (2 (org-superstar--make-invisible 2))))
           ,@(when (featurep 'org-inlinetask)
               '((2 (org-superstar--prettify-other-hbullet)
                    prepend))))
          ("^\\(?4:\\*\\)\\(?:\\*\\{2,\\}\\) "
           ,@(when (and (featurep 'org-inlinetask)
                        org-inlinetask-show-first-star
                        (not org-superstar-remove-leading-stars))
               '((4 (org-superstar--prettify-first-bullet)
                    t)))))))

(defun org-superstar--fontify-buffer ()
  "Fontify the buffer."
  (when font-lock-mode
    (save-restriction
      (widen)
      (font-lock-ensure)
      (font-lock-flush))))

;;; Mode commands
;;;###autoload
(define-minor-mode org-superstar-mode
  "Use UTF8 bullets for headlines and plain lists."
  nil nil nil
  :group 'org-superstar
  :require 'org
  (cond
   ;; Bail if Org is not enabled.
   ((and org-superstar-mode
         (not (derived-mode-p 'org-mode)))
    (message "Org mode is not enabled in this buffer.")
    (org-superstar-mode 0))
   ;; Set up Superstar.
   (org-superstar-mode
    (font-lock-remove-keywords nil org-superstar--font-lock-keywords)
    (org-superstar--update-font-lock-keywords)
    (font-lock-add-keywords nil org-superstar--font-lock-keywords
                            'append)
    (org-superstar--fontify-buffer)
    (add-to-invisibility-spec '(org-superstar-hide))
    (org-superstar--prettify-indent))
   ;; Clean up and exit.
   (t
    (remove-from-invisibility-spec '(org-superstar-hide))
    (font-lock-remove-keywords nil org-superstar--font-lock-keywords)
    (setq org-superstar--font-lock-keywords
          (default-value 'org-superstar--font-lock-keywords))
    (org-superstar--unprettify-ibullets)
    (org-superstar--unprettify-hbullets)
    (org-superstar--fontify-buffer)
    (org-superstar--unprettify-indent))))

(defun org-superstar-restart ()
  "Re-enable Org Superstar mode, if the mode is enabled."
  (interactive)
  (when org-superstar-mode
    (org-superstar-mode 0)
    (org-superstar-mode 1)))


(provide 'org-superstar)
;;; org-superstar.el ends here<|MERGE_RESOLUTION|>--- conflicted
+++ resolved
@@ -521,27 +521,12 @@
 
 (defun org-superstar--todo-bullet ()
   "Return the desired TODO item bullet, if defined.
-<<<<<<< HEAD
 If no entry can be found in ‘org-superstar-todo-bullet-alist’ for
 the current keyword, return nil."
   (when-let* ((todo-kw
                (org-superstar--get-todo (match-beginning 0)))
               (todo-bullet
                (cdr (org-superstar--todo-assoc todo-kw))))
-=======
-
-If we have are in a TODO entry and
-‘org-superstar-special-todo-items’ is hide return hide. Else, if no
-entry can be found in ‘org-superstar-todo-bullet-alist’ for the
-current keyword, return nil."
-  (let* ((todo-kw
-          (org-superstar--get-todo (match-beginning 0)))
-         (todo-bullet
-          (assoc-string todo-kw
-                        org-superstar-todo-bullet-alist))
-         (todo-bullet (cdr todo-bullet))
-         (todo-fallback nil))
->>>>>>> 3efb5f76
     (cond
      ((and todo-kw (eq org-superstar-special-todo-items 'hide))
       'hide)
